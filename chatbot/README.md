# Meeting Bot - Chatbot Engine

This document explains the **chatbot engine implementation** for the Meeting Bot. The engine analyzes uploaded meeting transcripts and answers user questions about the meeting, such as participants, topics, action items, decisions, and summaries.

---

<<<<<<< HEAD
## Example Output

Below is a screenshot of the Meeting Bot Assistant in action, showing how users interact with meeting bot, upload a transcript and chat with the AI assistant to get meeting insights:

<p align="center">
  <img src="../assets/meeting-bot-demo.png" alt="Meeting Bot Assistant Demo" width="300" />
</p>

---

## What Does the Engine Do?
=======
## What Does this Do?
>>>>>>> 175dc2b7

- **Extracts Participants:** Finds out who attended the meeting.
- **Finds Action Items:** Lists tasks or responsibilities assigned during the meeting.
- **Identifies Decisions:** Shows what was decided or agreed upon.
- **Detects Topics:** Lists the main topics discussed.
- **Summarizes Meetings:** Gives a short summary using the TextRank algorithm.
- **Handles Follow-up Questions:** Answers follow-up questions about people or topics.

---

## How Does It Work?

The engine uses regular expressions, word counting, and the Sumy TextRank algorithm to analyze transcripts. It is designed to be robust and easy to understand.

### Main Functions (with Simple Explanations)

#### 1. `get_participant_names(transcript)`
- **Purpose:** Finds participant names from an "Attendees:" line or from speaker labels (like "Mike:").
- **Returns:** A set of lowercase names.

#### 2. `extract_participants(transcript)`
- **Purpose:** Returns a sorted, capitalized list of unique participant names for display.

#### 3. `extract_topics(transcript, top_n=5)`
- **Purpose:** Lists the main topics discussed.
- **How:** Looks for an explicit "Agenda" or "Topics" section. If not found, uses the most common non-name words as topics.

#### 4. `extract_action_items(transcript)`
- **Purpose:** Finds action items (tasks or commitments).
- **How:** Looks for an explicit "Action Items:" section, or infers from statements like "I will..." or "I'll handle...".

#### 5. `extract_decisions(transcript)`
- **Purpose:** Finds decisions made in the meeting.
- **How:** Looks for an explicit "Decisions:" section, or lines with decision-related keywords (like "decided", "agreed").

#### 6. `summarize_meeting(transcript)`
- **Purpose:** Creates a concise summary of the meeting, including intro, topics, decisions, and action items.

#### 7. `summarize_with_textrank(transcript, top_n=3)`
- **Purpose:** Uses the TextRank algorithm (from the Sumy library) to generate a short summary with the top N sentences.

#### 8. `detect_intent(user_message)`
- **Purpose:** Figures out what the user is asking for (e.g., action items, participants, decisions, topics, summary, or a follow-up).

#### 9. `handle_followup(user_message, transcript, chat_history)`
- **Purpose:** Handles follow-up questions, such as asking about a specific person's tasks or decisions.

#### 10. `respond(user_message, session_data)`
- **Purpose:** Main function called by the server. Detects user intent and returns the appropriate answer using the above functions.

---

## Dependencies

- **Sumy**: For TextRank summarization.
- **re**: For regular expression-based text extraction.
- **collections.Counter**: For counting word occurrences.

---

## Example Usage

1. **Upload a Transcript:**
   - The transcript is stored in the session.
2. **Ask Questions:**
   - Examples:
     - "Who participated in the meeting?"
     - "What were the main topics discussed?"
     - "What action items were assigned?"
     - "Summarize the meeting."
3. **Get Answers:**
   - The engine analyzes the transcript and returns clear, relevant answers.

---

## Reusability

- All functions are commented with simple explanations.
- The code is organized by feature (participants, topics, action items, decisions, summary, intent detection, follow-up, main response).
- Easy to read, modify, and extend.

---

## See Also
- [../README.md](../README.md) — Main project overview
- [../server.py](../server.py) — Flask server that calls this engine
- [requirements.txt](../requirements.txt) — Python dependencies<|MERGE_RESOLUTION|>--- conflicted
+++ resolved
@@ -1,24 +1,10 @@
 # Meeting Bot - Chatbot Engine
 
-This document explains the **chatbot engine implementation** for the Meeting Bot. The engine analyzes uploaded meeting transcripts and answers user questions about the meeting, such as participants, topics, action items, decisions, and summaries.
+This document explains the **chatbot engine** for the Meeting Bot. The engine analyzes uploaded meeting transcripts and answers user questions about the meeting, such as participants, topics, action items, decisions, and summaries.
 
 ---
 
-<<<<<<< HEAD
-## Example Output
-
-Below is a screenshot of the Meeting Bot Assistant in action, showing how users interact with meeting bot, upload a transcript and chat with the AI assistant to get meeting insights:
-
-<p align="center">
-  <img src="../assets/meeting-bot-demo.png" alt="Meeting Bot Assistant Demo" width="300" />
-</p>
-
----
-
-## What Does the Engine Do?
-=======
 ## What Does this Do?
->>>>>>> 175dc2b7
 
 - **Extracts Participants:** Finds out who attended the meeting.
 - **Finds Action Items:** Lists tasks or responsibilities assigned during the meeting.
